"""
    omniCLIP is a CLIP-Seq peak caller

    Copyright (C) 2017 Philipp Boss

    This program is free software: you can redistribute it and/or modify
    it under the terms of the GNU General Public License as published by
    the Free Software Foundation, either version 3 of the License, or
    (at your option) any later version.

    This program is distributed in the hope that it will be useful,
    but WITHOUT ANY WARRANTY; without even the implied warranty of
    MERCHANTABILITY or FITNESS FOR A PARTICULAR PURPOSE.  See the
    GNU General Public License for more details.

    You should have received a copy of the GNU General Public License
    along with this program.  If not, see <http://www.gnu.org/licenses/>.
"""


import sys
sys.path.append('./data_parsing/')
sys.path.append('./stat/')
sys.path.append('./visualisation/')
from collections import defaultdict
from intervaltree import Interval, IntervalTree
from scipy.sparse import *
import argparse
import pickle
import emission_prob
import gc
import gffutils
import h5py
import LoadReads
import mixture_tools
import numpy as np
import os
import random
import resource
import shutil
import tempfile
import time
import tools
import trans

<<<<<<< HEAD
import CreateGeneAnnotDB

##@profile
#@profile
=======

>>>>>>> f9c24e4f
def run_omniCLIP(args):
    # Get the args
    args = parser.parse_args()

    verbosity = args.verbosity

    if verbosity > 1:
        print(args)

    #Check parameters
    if len(args.fg_libs) == 0:
        raise sys.exit('No CLIP-libraries given')

    if len(args.bg_libs) == 0:
        bg_type = 'None'
    else:
        bg_type = args.bg_type


    if args.out_dir == None:
        out_path = os.getcwd()
    else:
        out_path = args.out_dir

    MaxIter  = args.max_it
    # process the parameters

    if not (bg_type == 'Coverage' or  bg_type == 'Coverage_bck'):
        print('Bg-type: ' + bg_type + ' has not been implemented yet')
        return

    #Set seed for the random number generators
    if args.rnd_seed is not None:
        random.seed(args.rnd_seed)
        print('setting seed')

    #Set the p-value cutoff for the bed-file creation
    pv_cutoff = args.pv_cutoff

    #Load the gene annotation
    print('Loading gene annotation')
    if args.gene_anno_file.split('.')[-1] == 'db':
        GeneAnnotation = gffutils.FeatureDB(args.gene_anno_file, keep_order=True)
    else:
        if os.path.isfile(args.gene_anno_file + '.db'):
            print('Using existing gene annotation database: ' + args.gene_anno_file + '.db')
            GeneAnnotation = gffutils.FeatureDB(args.gene_anno_file + '.db', keep_order=True)
        else:
            print('Creating gene annotation database')
            db = gffutils.create_db(args.gene_anno_file, dbfn=(args.gene_anno_file + '.db'), force=True, keep_order=True, merge_strategy='merge', sort_attribute_values=True, disable_infer_transcripts=True, disable_infer_genes=True)
            GeneAnnotation = gffutils.FeatureDB(args.gene_anno_file + '.db', keep_order=True)
            del db

    GenomeDir = args.genome_dir

    import warnings
    warnings.filterwarnings('error')


    #Load the reads
    if verbosity > 0:
        print('Memory usage: %s (kb)' % resource.getrusage(resource.RUSAGE_SELF).ru_maxrss)
    print('Loading reads')

    EmissionParameters = {}

    #Check whether existing iteration parameters should be used
    restart_from_file = args.restart_from_file
    EmissionParameters['restart_from_file'] = restart_from_file

    EmissionParameters['glm_weight'] = args.glm_weight

    EmissionParameters['mask_flank_variants'] = args.mask_flank_variants

    EmissionParameters['max_mm'] = args.max_mm

    EmissionParameters['rev_strand'] = args.rev_strand

    EmissionParameters['skip_diag_event_mdl'] = args.skip_diag_event_mdl

    EmissionParameters['ign_out_rds'] = args.ign_out_rds

    EmissionParameters['DataOutFile_seq'] = os.path.join(out_path, 'fg_reads.dat')
    EmissionParameters['DataOutFile_bck'] = os.path.join(out_path, 'bg_reads.dat')
    EmissionParameters['tmp_dir'] = args.tmp_dir
    t = time.time()

    Sequences = LoadReads.load_data(args.fg_libs, GenomeDir, GeneAnnotation, EmissionParameters['DataOutFile_seq'], load_from_file = ((not args.overwrite_fg) or restart_from_file), save_results = True, Collapse = args.fg_collapsed, mask_flank_variants=EmissionParameters['mask_flank_variants'], max_mm=EmissionParameters['max_mm'], ign_out_rds=EmissionParameters['ign_out_rds'], rev_strand=EmissionParameters['rev_strand'])
    Background = LoadReads.load_data(args.bg_libs, GenomeDir, GeneAnnotation, EmissionParameters['DataOutFile_bck'], load_from_file = ((not args.overwrite_bg) or restart_from_file), save_results = True, Collapse = args.bg_collapsed, OnlyCoverage = args.only_coverage,  mask_flank_variants=EmissionParameters['mask_flank_variants'], max_mm=EmissionParameters['max_mm'], ign_out_rds=EmissionParameters['ign_out_rds'], rev_strand=EmissionParameters['rev_strand'])
    #pdb.set_trace()
    #Mask the positions that overlap miRNA sites in the geneome

    Sequences.close()
    Background.close()

    f_name_read_fg = EmissionParameters['DataOutFile_seq']
    f_name_read_bg = EmissionParameters['DataOutFile_bck']

    #Create temporary read-files that can be modified by the masking operations
    if EmissionParameters['tmp_dir'] is None:
        f_name_read_fg_tmp = EmissionParameters['DataOutFile_seq'].replace('fg_reads.dat', 'fg_reads.tmp.dat')
        f_name_read_bg_tmp = EmissionParameters['DataOutFile_bck'].replace('bg_reads.dat', 'bg_reads.tmp.dat')
    else:
        f_name_read_fg_tmp = os.path.join(EmissionParameters['tmp_dir'], next(tempfile._get_candidate_names()) + '.dat')
        f_name_read_bg_tmp = os.path.join(EmissionParameters['tmp_dir'], next(tempfile._get_candidate_names()) + '.dat')

    shutil.copy(f_name_read_fg, f_name_read_fg_tmp)
    shutil.copy(f_name_read_bg, f_name_read_bg_tmp)

    #open the temporary read files
    Sequences = h5py.File(f_name_read_fg_tmp, 'r+')
    Background = h5py.File(f_name_read_bg_tmp, 'r+')

    EmissionParameters['DataOutFile_seq'] = f_name_read_fg_tmp
    EmissionParameters['DataOutFile_bck'] = f_name_read_bg_tmp


    #Set coverage for regions that overlapp annotated miRNAs to zero
    EmissionParameters['mask_miRNA'] = args.mask_miRNA
    if args.mask_miRNA:
        print('Removing miRNA-coverage')
        Sequences = mask_miRNA_positions(Sequences, GeneAnnotation)

    #Mask regions where genes overlap
    EmissionParameters['mask_ovrlp'] = args.mask_ovrlp

    if EmissionParameters['mask_ovrlp']:
        print('Masking overlapping positions')
        Sequences = mark_overlapping_positions(Sequences, GeneAnnotation)

    #Estimate the library size
    EmissionParameters['BckLibrarySize'] =  tools.estimate_library_size(Background)
    EmissionParameters['LibrarySize'] = tools.estimate_library_size(Sequences)

    #Removing genes without any reads in the CLIP data
    print("Removing genes without CLIP coverage")

    genes_to_keep = []
    all_genes = list(Sequences.keys())
    for i, gene in enumerate(Sequences.keys()):
        curr_cov = sum([Sequences[gene]['Coverage'][rep][()].sum() for rep in list(Sequences[gene]['Coverage'].keys())])

        if curr_cov <= 100:
            continue

        genes_to_keep.append(gene)
        if i > args.gene_sample:
            break

    genes_to_del = list(set(all_genes).difference(set(genes_to_keep)))

    for gene in genes_to_del:
        del Sequences[gene]
        del Background[gene]

    del all_genes, genes_to_del, genes_to_keep
    if verbosity > 0:
        print('Done: Elapsed time: ' + str(time.time() - t))
        print('Memory usage: %s (kb)' % resource.getrusage(resource.RUSAGE_SELF).ru_maxrss)

    #Initializing parameters
    print('Initialising the parameters')
    if bg_type == 'Coverage_bck':
        NrOfStates = 4
    else:
        NrOfStates = 3

    #Remove the gene sequence from the Sequences and Background when not needed. Currently this is always the case:
    for gene in list(Sequences.keys()):
        if 'GeneSeq' in Sequences[gene]:
            del Sequences[gene]['GeneSeq']

    for gene in list(Background.keys()):
        if 'GeneSeq' in Background[gene]:
            del Background[gene]['GeneSeq']

    #pdb.set_trace()
    TransMat = np.ones((NrOfStates, NrOfStates)) + np.eye(NrOfStates)
    TransMat = TransMat / np.sum(np.sum(TransMat))
    TransitionParameters = [TransMat, []]

    NrOfReplicates = len(args.fg_libs)
    gene = list(Sequences.keys())[0]

    EmissionParameters['PriorMatrix'] = np.ones((NrOfStates, 1)) / float(NrOfStates)
    EmissionParameters['diag_bg'] = args.diag_bg
    EmissionParameters['emp_var'] = args.emp_var
    EmissionParameters['norm_class'] = args.norm_class

    #Define flag for penalized path prediction
    EmissionParameters['LastIter'] = False
    EmissionParameters['fg_pen'] = args.fg_pen

    EmissionParameters['Diag_event_params'] = {}
    EmissionParameters['Diag_event_params']['nr_mix_comp'] = args.nr_mix_comp
    EmissionParameters['Diag_event_params']['mix_comp'] = {}
    for state in range(NrOfStates):
        mixtures = np.random.uniform(0.0, 1.0, size=(args.nr_mix_comp))
        EmissionParameters['Diag_event_params']['mix_comp'][state] = mixtures / np.sum(mixtures)

    #initialise the parameter vector alpha
    alphashape = (Sequences[gene]['Variants']['0']['shape'][0] + Sequences[gene]['Coverage']['0'][()].shape[0] + Sequences[gene]['Read-ends']['0'][()].shape[0])
    alpha = {}
    for state in range(NrOfStates):
            alpha[state] = np.random.uniform(0.9, 1.1, size=(alphashape, args.nr_mix_comp))

    EmissionParameters['Diag_event_params']['alpha'] = alpha
    EmissionParameters['Diag_event_type'] = args.diag_event_mod
    EmissionParameters['NrOfStates'] = NrOfStates
    EmissionParameters['NrOfReplicates'] = NrOfReplicates
    EmissionParameters['ExpressionParameters'] = [None, None]
    EmissionParameters['BckType'] = bg_type
    EmissionParameters['NrOfBckReplicates'] = len(args.bg_libs)
    EmissionParameters['TransitionType'] = 'binary'
    EmissionParameters['Verbosity'] = args.verbosity
    EmissionParameters['NbProc'] = args.nb_proc
    EmissionParameters['Subsample'] = args.subs

    EmissionParameters['FilterSNPs'] = args.filter_snps
    EmissionParameters['SnpRatio'] = args.snps_thresh
    EmissionParameters['SnpAbs'] = args.snps_min_cov
    EmissionParameters['ign_diag'] = args.ign_diag
    if EmissionParameters['ign_out_rds']:
        EmissionParameters['ign_diag'] = EmissionParameters['ign_out_rds']
    EmissionParameters['ign_GLM'] = args.ign_GLM
    EmissionParameters['only_pred'] = args.only_pred

    EmissionParameters['use_precomp_diagmod'] = args.use_precomp_diagmod

    # Transistion parameters
    IterParameters = [EmissionParameters, TransitionParameters]

    #Start computation

    #Iterativly fit the parameters of the model
    OldLogLikelihood = 0
    CurrLogLikelihood = -np.inf
    CurrIter = 0
    LoglikelihodList = []
    First = 1
    IterSaveFile = os.path.join(out_path, 'IterSaveFile.dat')
    IterSaveFileHist = os.path.join(out_path, 'IterSaveFileHist.dat')
    IterHist = []
    Paths = {}
    iter_cond = True
    #Check whether to preload the iteration file
    if EmissionParameters['only_pred']:
        IterParameters, args_old = pickle.load(open(IterSaveFile,'rb'))
        EmissionParameters['mask_miRNA'] = args.mask_miRNA
        EmissionParameters['glm_weight'] = args.glm_weight
        EmissionParameters['restart_from_file'] = restart_from_file
        EmissionParameters =  IterParameters[0]
        EmissionParameters['ign_diag'] = args.ign_diag
        if EmissionParameters['ign_out_rds']:
            EmissionParameters['ign_diag'] = EmissionParameters['ign_out_rds']
        EmissionParameters['ign_GLM'] = args.ign_GLM
        TransitionParameters = IterParameters[1]
        TransitionType = EmissionParameters['TransitionType']
        OldLogLikelihood = -np.inf
        fg_state, bg_state = emission_prob.get_fg_and_bck_state(EmissionParameters, final_pred=True)

        Paths, CurrLogLikelihood = tools.ParallelGetMostLikelyPath(Paths, Sequences, Background, EmissionParameters, TransitionParameters, 'nonhomo')
        Sequences = h5py.File(EmissionParameters['DataOutFile_seq'], 'r')
        Background = h5py.File(EmissionParameters['DataOutFile_bck'], 'r')

        First = 0
        iter_cond = False

    if restart_from_file:
        IterParameters, args_old = pickle.load(open(IterSaveFile,'rb'))
        EmissionParameters =  IterParameters[0]
        EmissionParameters['mask_miRNA'] = args.mask_miRNA
        EmissionParameters['glm_weight'] = args.glm_weight
        EmissionParameters['restart_from_file'] = restart_from_file
        EmissionParameters['ign_diag'] = args.ign_diag
        EmissionParameters['ign_GLM'] = args.ign_GLM
        TransitionParameters = IterParameters[1]
        TransitionType = EmissionParameters['TransitionType']
        OldLogLikelihood = -np.inf
        Paths, CurrLogLikelihood = tools.ParallelGetMostLikelyPath(Paths, Sequences, Background, EmissionParameters, TransitionParameters, 'nonhomo')
        Sequences = h5py.File(EmissionParameters['DataOutFile_seq'], 'r')
        Background = h5py.File(EmissionParameters['DataOutFile_bck'], 'r')
        First = 1
        iter_cond = True


    #import warnings
    #warnings.filterwarnings('error')



    if not EmissionParameters['use_precomp_diagmod'] is None:
        IterParametersPreComp, args_old = pickle.load(open(EmissionParameters['use_precomp_diagmod'],'r'))
        IterParameters[0]['Diag_event_params'] = IterParametersPreComp[0]['Diag_event_params']

    while iter_cond:
        print("\n")
        print("Iteration: " + str(CurrIter))
        if EmissionParameters['Verbosity'] > 1:
            print(IterParameters[0])

        OldLogLikelihood  = CurrLogLikelihood

        CurrLogLikelihood, IterParameters, First, Paths = PerformIteration(Sequences, Background, IterParameters, NrOfStates, First, Paths, verbosity=EmissionParameters['Verbosity'])
        gc.collect()

        if True:
            pickle.dump([IterParameters, args], open(IterSaveFile,'wb'))
        if args.safe_tmp:
            if CurrIter > 0:
                IterHist = pickle.load(open(IterSaveFileHist,'rb'))
            IterHist.append([IterParameters, CurrLogLikelihood])
            pickle.dump(IterHist, open(IterSaveFileHist,'wb'))
            del IterHist

        if verbosity > 1:
            print("Log-likelihood: " + str(CurrLogLikelihood))
        LoglikelihodList.append(CurrLogLikelihood)

        if verbosity > 1:
            print(LoglikelihodList)
        CurrIter += 1

        if CurrIter >= MaxIter:
            print('Maximal number of iterations reached')

        if not restart_from_file:
            if CurrIter < max(3, MaxIter):
                iter_cond = True
            else:
                iter_cond = (CurrIter < MaxIter) and ((abs(CurrLogLikelihood - OldLogLikelihood)/max(abs(CurrLogLikelihood), abs(OldLogLikelihood))) > 0.01) and (abs(CurrLogLikelihood - OldLogLikelihood) > args.tol_lg_lik)

        else:
            if np.isinf(OldLogLikelihood):
                iter_cond = (CurrIter < MaxIter) and (abs(CurrLogLikelihood - OldLogLikelihood) > args.tol_lg_lik)
            else:
                iter_cond = (CurrIter < MaxIter) and ((abs(CurrLogLikelihood - OldLogLikelihood)/max(abs(CurrLogLikelihood), abs(OldLogLikelihood))) > 0.01) and (abs(CurrLogLikelihood - OldLogLikelihood) > args.tol_lg_lik)

    #Return the fitted parameters
    print('Finished parameter fitting')

    EmissionParameters, TransitionParameters = IterParameters
    if not isinstance(EmissionParameters['ExpressionParameters'][0], np.ndarray):
        print('Emmision parameters have not been fit yet')
        return
    out_file_base = 'pred'
    if EmissionParameters['ign_GLM']:
       out_file_base += '_no_glm'
    if EmissionParameters['ign_diag']:
       out_file_base += '_no_diag'
    OutFile = os.path.join(out_path, out_file_base + '.txt')
    #determine which state has higher weight in fg.
    if verbosity > 0:
        print('Memory usage: %s (kb)' % resource.getrusage(resource.RUSAGE_SELF).ru_maxrss)
    fg_state, bg_state = emission_prob.get_fg_and_bck_state(EmissionParameters, final_pred=True)
    if EmissionParameters['fg_pen'] > 0.0:
        print('Recomputing paths')
        EmissionParameters['LastIter'] = True
        Sequences = h5py.File(EmissionParameters['DataOutFile_seq'], 'r')
        Background = h5py.File(EmissionParameters['DataOutFile_bck'], 'r')
        Paths, LogLike = tools.ParallelGetMostLikelyPath(Paths, Sequences, Background, EmissionParameters, TransitionParameters, 'nonhomo', verbosity=EmissionParameters['Verbosity'])
        Sequences = h5py.File(EmissionParameters['DataOutFile_seq'], 'r')
        Background = h5py.File(EmissionParameters['DataOutFile_bck'], 'r')

    tools.GeneratePred(Paths, Sequences, Background, IterParameters, GeneAnnotation, OutFile, fg_state, bg_state, seq_file=EmissionParameters['DataOutFile_seq'], bck_file=EmissionParameters['DataOutFile_bck'], pv_cutoff=pv_cutoff, verbosity=EmissionParameters['Verbosity'])
    print('Done')

    #Remove the temporary files
    if not (EmissionParameters['tmp_dir'] is None):
        print('removing temporary files')
        os.remove(EmissionParameters['DataOutFile_seq'])
        os.remove(EmissionParameters['DataOutFile_bck'])

    return

<<<<<<< HEAD
##@profile
#@profile
def mask_miRNA_positions(Sequences, GeneAnnotation):
    '''
=======

def mask_miRNA_positions(Sequences, GeneAnnotation):
    """
>>>>>>> f9c24e4f
    This function takes the sequences and
    the gene annotation and sets all counts in Sequences to zero that overlap
    miRNAs in the gene annotaion
    """
    keys = ['Coverage', 'Read-ends', 'Variants']
    #Create a dictionary that stores the genes in the Gene annnotation
    gene_dict = {}

    for gene in  GeneAnnotation.features_of_type('gene'):
        gene_dict[gene.id.split('.')[0]] = gene

    #Get Chromosomes:
    genes_chr_dict = defaultdict(list)
    for gene in list(gene_dict.values()):
        genes_chr_dict[gene.chrom].append(gene)

    #Create an interval tree for the genes:
    interval_chr_dict = {}
    for chr in list(genes_chr_dict.keys()):
        interval_chr_dict[chr] = IntervalTree()
        for gene in genes_chr_dict[chr]:
            interval_chr_dict[chr][gene.start : gene.stop] = gene


    miRNAs = [miRNA for miRNA in GeneAnnotation.features_of_type('gene') if miRNA.attributes.get('gene_type').count('miRNA') > 0]
    #Iterate over the genes in the Sequences:
    for miRNA in miRNAs:
        curr_chr = miRNA.chrom
        curr_genes = sorted(interval_chr_dict[curr_chr][miRNA.start : miRNA.stop])
        curr_genes = [gene[2] for gene in curr_genes]

        #Get the miRNAs that overalp:
        for curr_gene_obj in curr_genes:
            curr_gene = curr_gene_obj.id.split('.')[0]

            #Get position relative to the host gene
            curr_start = max(0, miRNA.start - gene_dict[curr_gene].start)
            curr_stop = max(gene_dict[curr_gene].stop - gene_dict[curr_gene].start, miRNA.stop - gene_dict[curr_gene].start)

            #Set for each field the sequences to zeros
            for curr_key in keys:
                if curr_key in Sequences:
                    if curr_key in Sequences[curr_gene]:
                        for rep in list(Sequences[curr_gene][curr_key].keys()):
                            if curr_key == 'Variants':
                               #Convert the Variants to array
                                curr_seq = csr_matrix((Sequences[curr_gene]['Variants'][rep]['data'][:],Sequences[curr_gene]['Variants'][rep]['indices'][:],
                                    Sequences[curr_gene]['Variants'][rep]['indptr'][:]), shape=Sequences[curr_gene]['Variants'][rep]['shape'][:])

                                ix_slice =  np.logical_and(curr_start <= curr_seq.indices, curr_seq.indices < curr_stop)
                                Sequences[curr_gene]['Variants'][rep]['data'][ix_slice] = 0
                            else:
                                curr_seq = Sequences[curr_gene][curr_key][rep][:, :]
                                curr_seq[:, curr_start: curr_stop] = 0
                                Sequences[curr_gene][curr_key][rep][:, :] = curr_seq

    return Sequences


<<<<<<< HEAD
#@profile
def mark_overlapping_positions(Sequences, GeneAnnotation):
    '''
=======
def mark_overlapping_positions(Sequences, GeneAnnotation):
    """
>>>>>>> f9c24e4f
    This function takes the sequences and
    the gene annotation and adds to Sequences a track that indicates the overlaping regions
    """

    #add fields to Sequence structure:
    for gene in list(Sequences.keys()):
        Sequences[gene].create_group('mask')
        rep = list(Sequences[gene]['Coverage'].keys())[0]
        if rep == '0':
            Sequences[gene]['mask'].create_dataset(rep, data=np.zeros(Sequences[gene]['Coverage'][rep][()].shape), compression="gzip", compression_opts=9, chunks=Sequences[gene]['Coverage'][rep][()].shape, dtype='i8')

    #Create a dictionary that stores the genes in the Gene annnotation
    gene_dict = {}

    for gene in  GeneAnnotation.features_of_type('gene'):
        gene_dict[gene.id.split('.')[0]] = gene

    #Get Chromosomes:
    genes_chr_dict = defaultdict(list)
    for gene in list(gene_dict.values()):
        genes_chr_dict[gene.chrom].append(gene)

    #Create an interval tree for the genes:
    interval_chr_dict = {}
    for chr in list(genes_chr_dict.keys()):
        interval_chr_dict[chr] = IntervalTree()
        for gene in genes_chr_dict[chr]:
            interval_chr_dict[chr][gene.start : gene.stop] = gene

    genes = [gene for gene in GeneAnnotation.features_of_type('gene')]

    #Iterate over the genes in the Sequences:
    for gene in genes:
        if not (gene.id.split('.')[0] in Sequences):
            continue
        curr_chr = gene.chrom
        curr_genes = sorted(interval_chr_dict[curr_chr][gene.start : gene.stop])
        curr_genes = [curr_gene[2] for curr_gene in curr_genes]
        curr_genes.remove(gene)
        #Get the genes that overalp:
        for curr_gene_obj in curr_genes:
            curr_gene = curr_gene_obj.id.split('.')[0]

            #Get position of overlapping gene relative to the host gene
            ovrlp_start = max(0, gene_dict[curr_gene].start - gene.start)
            ovrlp_stop = min(gene.stop - gene.start, gene_dict[curr_gene].stop - gene.start)

            #Set for each field the sequences to zeros
            rep = list(Sequences[gene.id.split('.')[0]]['Coverage'].keys())[0]
            Sequences[gene.id.split('.')[0]]['mask'][rep][0, ovrlp_start : ovrlp_stop] = True

    return Sequences


<<<<<<< HEAD

#@profile
=======
>>>>>>> f9c24e4f
def pred_sites(args, verbosity=1):
    # Get the args

    args = parser.parse_args()
    print(args)

    #Check parameters
    if len(args.fg_libs) == 0:
        raise sys.exit('No CLIP-libraries given')

    if len(args.bg_libs) == 0:
        bg_type = 'None'
    else:
        bg_type = args.bg_type


    if args.out_dir == None:
        out_path = os.getcwd()
    else:
        out_path = args.out_dir

    MaxIter  = args.max_it
    # process the parameters

    if not (bg_type == 'Coverage' or  bg_type == 'Coverage_bck'):
        print('Bg-type: ' + bg_type + ' has not been implemented yet')
        return

    #Load the gene annotation
    print('Loading gene annotation')
    GeneAnnotation = gffutils.FeatureDB(args.gene_anno_file, keep_order=True)
    GenomeDir = args.genome_dir

    #Load the reads
    t = time.time()
    print('Loading reads')
    DataOutFile = os.path.join(out_path, 'fg_reads.dat')
    Sequences = LoadReads.load_data(args.fg_libs, GenomeDir, GeneAnnotation, DataOutFile, load_from_file = True, save_results = False, Collapse = args.fg_collapsed, ign_out_rds=EmissionParameters['ign_out_rds'], rev_strand=EmissionParameters['rev_strand'])

    DataOutFile = os.path.join(out_path, 'bg_reads.dat')
    Background = LoadReads.load_data(args.bg_libs, GenomeDir, GeneAnnotation, DataOutFile, load_from_file = True, save_results = False, Collapse = args.bg_collapsed, OnlyCoverage = True, ign_out_rds=EmissionParameters['ign_out_rds'], rev_strand=EmissionParameters['rev_strand'])


    #Removing genes without any reads in the CLIP data
    genes_to_keep = []
    all_genes = list(Sequences.keys())
    for i, gene in enumerate(Sequences.keys()):
        curr_cov = np.sum(np.array([np.sum(Sequences[gene]['Coverage'][rep].toarray()) for rep in list(Sequences[gene]['Coverage'].keys())]))

        if curr_cov < 100:
            continue

        genes_to_keep.append(gene)
        if i > args.gene_sample:
            break

    genes_to_del = list(set(all_genes).difference(set(genes_to_keep)))

    for gene in genes_to_del:
        del Sequences[gene]
        del Background[gene]

    del all_genes, genes_to_del, genes_to_keep
    if verbosity > 0:
        print('Done: Elapsed time: ' + str(time.time() - t))

    #Load data
    tmp_file = pickle.load(open(os.path.join(out_path, 'IterSaveFile.dat'), 'rb'))
    IterParameters = tmp_file[0]
    args = tmp_file[1]
    EmissionParameters = IterParameters[0]
    fg_state, bg_state = emission_prob.get_fg_and_bck_state(EmissionParameters, final_pred=True)
    if EmissionParameters['fg_pen'] > 0.0:
        print('Recomputing paths')
        EmissionParameters['LastIter'] = True
        Sequences = h5py.File(EmissionParameters['DataOutFile_seq'], 'r')
        Background = h5py.File(EmissionParameters['DataOutFile_bck'], 'r')
        Paths, LogLike = tools.ParallelGetMostLikelyPath(Paths, Sequences, Background, EmissionParameters, TransitionParameters, 'nonhomo', verbosity=EmissionParameters['Verbosity'])
        Sequences = h5py.File(EmissionParameters['DataOutFile_seq'], 'r')
        Background = h5py.File(EmissionParameters['DataOutFile_bck'], 'r')

    tools.GeneratePred(Sequences, Background, IterParameters, GeneAnnotation, OutFile, fg_state, bg_state, verbosity=EmissionParameters['Verbosity'])

    print('Done')


<<<<<<< HEAD

##@profile
#@profile
def PerformIteration(Sequences, Background, IterParameters, NrOfStates, First, NewPaths={}, verbosity=1):
    '''
    This function performs an iteration of the HMM algorithm
    '''
=======
def PerformIteration(Sequences, Background, IterParameters, NrOfStates, First, NewPaths={}, verbosity=1):
    """
    This function performs an iteration of the HMM algorithm
    """
>>>>>>> f9c24e4f
    #unpack the Iteration parameters
    EmissionParameters = IterParameters[0]
    TransitionParameters = IterParameters[1]
    TransitionType = EmissionParameters['TransitionType']

    #Get new most likely path
    if (not EmissionParameters['restart_from_file']) and First:
        NewPaths, LogLike = tools.ParallelGetMostLikelyPath(NewPaths, Sequences, Background, EmissionParameters, TransitionParameters, 'homo', RandomNoise = True, verbosity=verbosity)
        Sequences = h5py.File(EmissionParameters['DataOutFile_seq'], 'r')
        Background = h5py.File(EmissionParameters['DataOutFile_bck'], 'r')

        if verbosity > 0:
            print('Memory usage: %s (kb)' % resource.getrusage(resource.RUSAGE_SELF).ru_maxrss)

    #Perform EM to compute the new emission parameters
    print('Fitting emission parameters')
    if verbosity > 0:
        print('Memory usage: %s (kb)' % resource.getrusage(resource.RUSAGE_SELF).ru_maxrss)

    NewEmissionParameters = FitEmissionParameters(Sequences, Background, NewPaths, EmissionParameters, First, verbosity=verbosity)
    if First:
        First = 0
    if verbosity > 0:
        print('Memory usage: %s (kb)' % resource.getrusage(resource.RUSAGE_SELF).ru_maxrss)
    #Fit the transition matrix parameters
    NewTransitionParameters = TransitionParameters
    C = 1
    print('Fitting transition parameters')
    if verbosity > 0:
        print('Memory usage: %s (kb)' % resource.getrusage(resource.RUSAGE_SELF).ru_maxrss)

    try:
        Sequences.close()
    except:
        pass
    try:
        Background.close()
    except:
        pass
    Sequences = h5py.File(EmissionParameters['DataOutFile_seq'], 'r')
    Background = h5py.File(EmissionParameters['DataOutFile_bck'], 'r')

    TransistionPredictors = trans.FitTransistionParameters(Sequences, Background, TransitionParameters, NewPaths, C, TransitionType, verbosity=verbosity)
    NewTransitionParameters[1] = TransistionPredictors
    if verbosity > 0:
        print('Memory usage: %s (kb)' % resource.getrusage(resource.RUSAGE_SELF).ru_maxrss)
    NewIterParameters = [NewEmissionParameters, NewTransitionParameters]

    print('Computing most likely path')
    if verbosity > 0:
        print('Memory usage: %s (kb)' % resource.getrusage(resource.RUSAGE_SELF).ru_maxrss)

    gc.collect()
    NewPaths, LogLike = tools.ParallelGetMostLikelyPath(NewPaths, Sequences, Background, EmissionParameters, TransitionParameters, 'nonhomo', verbosity=verbosity)
    Sequences = h5py.File(EmissionParameters['DataOutFile_seq'], 'r')
    Background = h5py.File(EmissionParameters['DataOutFile_bck'], 'r')

    CurrLogLikelihood = LogLike
    if verbosity > 0:
            print('Memory usage: %s (kb)' % resource.getrusage(resource.RUSAGE_SELF).ru_maxrss)
    if verbosity > 1:
        print('LogLik:')
        print(CurrLogLikelihood)
    return CurrLogLikelihood, NewIterParameters, First, NewPaths

<<<<<<< HEAD
##@profile
#@profile
=======

>>>>>>> f9c24e4f
def FitEmissionParameters(Sequences, Background, NewPaths, OldEmissionParameters, First, verbosity=1):
    print('Fitting emission parameters')
    t = time.time()
    #Unpack the arguments
    OldAlpha = OldEmissionParameters['Diag_event_params']
    NrOfStates = OldEmissionParameters['NrOfStates']
    OldPriorMatrix = OldEmissionParameters['PriorMatrix']
    NewEmissionParameters = OldEmissionParameters

    #Compute new prior matrix
    PriorMatrix = np.zeros_like(OldPriorMatrix)
    for State in range(NrOfStates):
        for path in NewPaths:
            PriorMatrix[State] += np.sum(NewPaths[path] == State)

    #Check if one of the states is not used and add pseudo gene to prevent singularities during distribution fitting
    if np.sum(PriorMatrix == 0) > 0:
        Sequences.close()
        Background.close()
        Sequences = h5py.File(NewEmissionParameters['DataOutFile_seq'], 'r+')
        Background = h5py.File(NewEmissionParameters['DataOutFile_bck'], 'r+')
        Sequences, Background, NewPaths, pseudo_gene_names = add_pseudo_gene(Sequences, Background, NewPaths, PriorMatrix)
        Sequences.close()
        Background.close()
        print('Addes pseudo gene to prevent singular matrix during GLM fitting')

    CorrectedPriorMatrix = np.copy(PriorMatrix)

    CorrectedPriorMatrix[CorrectedPriorMatrix == 0] = np.min(CorrectedPriorMatrix[CorrectedPriorMatrix > 0])/10
    CorrectedPriorMatrix /= np.sum(CorrectedPriorMatrix)
    #Keep a copy to check which states are not used
    NewEmissionParameters['PriorMatrix'] = CorrectedPriorMatrix

    #Add Pseudo gene to Sequences, Background and Paths
    if NewEmissionParameters['ExpressionParameters'][0] is not None:
        Sequences, Background, NewPaths, pseudo_gene_names = add_pseudo_gene(Sequences, Background, NewPaths, PriorMatrix)

    #Compute parameters for the expression
    sample_size = 10000

    if NewEmissionParameters['BckType'] != 'None':
        if 'Pseudo' in Sequences:
            nr_of_genes = len(list(Sequences.keys()))
            new_pars = NewEmissionParameters['ExpressionParameters'][0]
            new_pars = np.vstack((new_pars[:(nr_of_genes), :], np.mean(new_pars[:(nr_of_genes), :]), new_pars[(nr_of_genes):, :]))
            NewEmissionParameters['ExpressionParameters'][0] = new_pars
    print('Estimating expression parameters')
    if verbosity > 0:
        print('Memory usage: %s (kb)' % resource.getrusage(resource.RUSAGE_SELF).ru_maxrss)

    bg_type = NewEmissionParameters['BckType']
    expr_data = (NewEmissionParameters, Sequences, Background, NewPaths, sample_size, bg_type)
    NewEmissionParameters = emission_prob.estimate_expression_param(expr_data, verbosity=verbosity)

    if verbosity > 0:
        print('Memory usage: %s (kb)' % resource.getrusage(resource.RUSAGE_SELF).ru_maxrss)

    if NewEmissionParameters['BckType'] != 'None':
        if 'Pseudo' in Sequences:
            nr_of_genes = len(list(Sequences.keys()))
            new_pars = NewEmissionParameters['ExpressionParameters'][0]
            new_pars = np.vstack((new_pars[:(nr_of_genes-1), :], new_pars[(nr_of_genes):, :]))
            NewEmissionParameters['ExpressionParameters'][0] = new_pars

    if (NewEmissionParameters['skip_diag_event_mdl'] == False) or (not (EmissionParameters['use_precomp_diagmod'] is None)):
        #Compute parameters for the ratios
        print('Computing sufficient statistic for fitting md')
        if verbosity > 0:
            print('Memory usage: %s (kb)' % resource.getrusage(resource.RUSAGE_SELF).ru_maxrss)
        SuffStat = tools.GetSuffStat(Sequences, Background, NewPaths, NrOfStates, Type='Conv', EmissionParameters=NewEmissionParameters, verbosity=verbosity)

        #Vectorize SuffStat
        Counts, NrOfCounts = tools.ConvertSuffStatToArrays(SuffStat)

        del SuffStat
        if verbosity > 0:
            print('Memory usage: %s (kb)' % resource.getrusage(resource.RUSAGE_SELF).ru_maxrss)
        if NewEmissionParameters['Subsample']:
            Counts, NrOfCounts = tools.subsample_suff_stat(Counts, NrOfCounts)


        print('Fitting md distribution')
        if verbosity > 0:
            print('Memory usage: %s (kb)' % resource.getrusage(resource.RUSAGE_SELF).ru_maxrss)

        if NewEmissionParameters['diag_bg']:
            print("Adjusting background")
            SuffStatBck = tools.GetSuffStatBck(Sequences, Background, NewPaths, NrOfStates, Type='Conv', EmissionParameters=NewEmissionParameters, verbosity=verbosity)
            #Vectorize SuffStat
            CountsBck, NrOfCountsBck = tools.ConvertSuffStatToArrays(SuffStatBck)

            if NewEmissionParameters['Subsample']:
                CountsBck, NrOfCountsBck = tools.subsample_suff_stat(CountsBck, NrOfCountsBck)

            #Overwrite counts in other bins
            fg_state, bg_state = emission_prob.get_fg_and_bck_state(NewEmissionParameters, final_pred=True)
            for curr_state in list(Counts.keys()):
                if curr_state != fg_state:
                    Counts[curr_state] = CountsBck[fg_state]
                    NrOfCounts[curr_state] = NrOfCountsBck[fg_state]

            del SuffStatBck

        NewEmissionParameters = mixture_tools.em(Counts, NrOfCounts, NewEmissionParameters, x_0=OldAlpha, First=First, verbosity=verbosity)
        if verbosity > 0:
            print('Memory usage: %s (kb)' % resource.getrusage(resource.RUSAGE_SELF).ru_maxrss)
        del Counts, NrOfCounts

    if 'Pseudo' in Sequences:
        del Sequences['Pseudo']
        del Background['Pseudo']
        del NewPaths['Pseudo']

    if verbosity > 0:
        print('Done: Elapsed time: ' + str(time.time() - t))
    return NewEmissionParameters

<<<<<<< HEAD
#@profile
=======

>>>>>>> f9c24e4f
def add_pseudo_gene(Sequences, Background, NewPaths, PriorMatrix):
    pseudo_gene_names = ['Pseudo']
    nr_of_genes_to_gen = np.sum(PriorMatrix == 0)

    #if no pseudo gen has tp be generated, continue
    if nr_of_genes_to_gen == 0:
        return Sequences, Background, NewPaths, pseudo_gene_names

    #Generate pseudo genes
    #Get the gene lengths
    gen_lens = [Sequences[gene]['Coverage']['0'][()].shape[1] for gene in Sequences]

    random_gen  = np.random.choice(np.arange(len(gen_lens)), 1, p = np.array(gen_lens)/np.float(sum(gen_lens)))

    if len(random_gen) == 1:
        gene_name = list(Sequences.keys())[random_gen[0]]
    else:
        gene_name = list(Sequences.keys())[random_gen]

    Sequences['Pseudo'] = Sequences[gene_name]
    Background['Pseudo'] = Background[gene_name]

    zero_states = [i for i in range(len(PriorMatrix))]

    new_path = np.random.choice(zero_states, size=NewPaths[gene_name].shape, replace=True)
    NewPaths['Pseudo'] = new_path

    pseudo_gene_names = ['Pseudo']
    return Sequences, Background, NewPaths, pseudo_gene_names

<<<<<<< HEAD
#@profile
def ComputeLikelihood(Sequences, IterParameters):
    '''
    This function computes the log-likelihood of the FitModel
    '''
    LogLikelihood = 0

    return LogLikelihood
=======
>>>>>>> f9c24e4f


def generateDB(args):
    """ Given a GFF file, launches to CreateDB function """

    # Verifications on the file paths
    if args.gff_file[-4:] != '.gff':
        raise sys.exit('Wrong file format. The annotation should be provided as a .gff file')
    if args.db_file[-7:] != ".gff.db":
        raise sys.exit('Wrong file format. The output DB should be a .gff.db file')

    # Creating the DB
    CreateGeneAnnotDB.CreateDB(args.gff_file, args.db_file)


def parsingBG(args):
    """ Initial parsing of the BG files """
    
    GeneAnnotation = gffutils.FeatureDB(args.db_file, keep_order=True)
    Sequence = LoadReads.load_data(
        bam_files=args.clip_libs,
        genome_dir=args.genome_dir,
        genome_annotation=GeneAnnotation,
        out_file=args.out_path,
        save_results=True, 
        Collapse=args.collapsed,
        OnlyCoverage = args.only_coverage,
        mask_flank_variants=args.mask_flank_variants,
        max_mm=args.max_mm,
        ign_out_rds=args.ign_out_rds,
        rev_strand=args.rev_strand
    )

    
def parsingCLIP(args):
    """ Initial parsing of the CLIP files """
    
    GeneAnnotation = gffutils.FeatureDB(args.db_file, keep_order=True)
    Sequence = LoadReads.load_data(
        bam_files=args.clip_libs,
        genome_dir=args.genome_dir,
        genome_annotation=GeneAnnotation,
        out_file=args.out_path,
        save_results=True, 
        OnlyCoverage = args.only_coverage,
        mask_flank_variants=args.mask_flank_variants,
        max_mm=args.max_mm,
        ign_out_rds=args.ign_out_rds,
        rev_strand=args.rev_strand
    )


if __name__ == '__main__':

    parser = argparse.ArgumentParser(prog='PROG', description='omniCLIP - probabilistic identification of protein-RNA interactions from CLIP-seq data')
    subparsers = parser.add_subparsers(title='subcommands', help='sub-command help', dest='command')

    # Create the parser for the generateDB command
    parser_generateDB = subparsers.add_parser('generateDB', help='generateDB help', description="Preprocessing of a GFF annotation file into an SQL database.")
    parser_generateDB_reqNamed = parser_generateDB.add_argument_group('required arguments')
    parser_generateDB_reqNamed.add_argument('--gff-file', dest='gff_file', help='Path to the .GFF annotation file', required=True)
    parser_generateDB_reqNamed.add_argument('--db-file', dest='db_file', help='Path to the output .GFF.DB file', required=True)

    # Shared arguments from parsingBG and parsingCLIP command
    parent_parsing = argparse.ArgumentParser(add_help=False)
    parent_parsing.add_argument('--rev_strand', action='store', dest='rev_strand', choices=[0, 1], help='Only consider reads on the forward (0) or reverse strand (1) relative to the gene orientation', type=int, default=None)
    parent_parsing.add_argument('--collapsed', action='store_true', default=False, dest='collapsed', help='Reads are collapsed')
    parent_parsing.add_argument('--ign_out_rds', action='store_true', dest='ign_out_rds', help='ignore reads where the ends map ouside of the genes', default=False)
    parent_parsing.add_argument('--max-mismatch', action='store', dest='max_mm', help='Maximal number of mismatches that is allowed per read (default: 2)', type=int, default=2)
    parent_parsing.add_argument('--mask_flank_mm', action='store', dest='mask_flank_variants', help='Do not consider mismatches in the N bp at the ends of reads for diagnostic event modelling (default: 3)', type=int, default=3)

    # Create the parser for the parsingBG command
    parser_parsingBG = subparsers.add_parser('parsingBG', help='parsingBG help', description="Parsing the background files.", parents=[parent_parsing])
    parser_parsingBG_reqNamed = parser_parsingBG.add_argument_group('required arguments')
    parser_parsingBG_reqNamed.add_argument('--bg-files', action='append', dest='bg_libs', help='BAM files for background libraries', required=True)
    parser_parsingBG_reqNamed.add_argument('--db-file', action='append', dest='db_file', help='Path to the .GFF.DB file', required=True)
    parser_parsingBG_reqNamed.add_argument('--out-file', action='store', dest='out_path', help='Output path for .dat file', required=True)
    # Optional args for the parsingBG command
    parser_parsingBG.add_argument('--bck-var', action='store_false', default=True, dest='only_coverage', help='Parse variants for background reads')
    
    # Create the parser for the parsingCLIP command
    parser_parsingCLIP = subparsers.add_parser('parsingCLIP', help='parsingCLIP help', description="Parsing the CLIP files.", parents=[parent_parsing])
    parser_parsingCLIP_reqNamed = parser_parsingCLIP.add_argument_group('required arguments')
    parser_parsingCLIP_reqNamed.add_argument('--clip-files', action='append', dest='clip_libs', help='BAM files for CLIP libraries', required=True)
    parser_parsingCLIP_reqNamed.add_argument('--db-file', action='append', dest='db_file', help='Path to the .GFF.DB file', required=True)
    parser_parsingCLIP_reqNamed.add_argument('--out-file', action='store', dest='out_path', help='Output path for .dat file', required=True)
    

    # Gene annotation
    parser.add_argument('--annot', action='store', dest='gene_anno_file', help='File where gene annotation is stored')
    parser.add_argument('--genome-dir', action='store', dest='genome_dir', help='Directory where fasta files are stored')

    # FG files
    parser.add_argument('--clip-files', action='append', dest='fg_libs', default=[], help='Bam-files for CLIP-libraries')

    # BG collapsed
    parser.add_argument('--restart-from-iter', action='store_true', default=False, dest='restart_from_file', help='restart from existing run')

    # Overwrite existing FG .dat files
    parser.add_argument('--use-precomp-CLIP-data', action='store_false', default=True, dest='overwrite_fg', help='Use existing fg_data.dat file')

    # FG collapsed
    parser.add_argument('--collapsed-CLIP', action='store_true', default=False, dest='fg_collapsed', help='CLIP-reads are collapsed')

    # BG files
    parser.add_argument('--bg-files', action='append', dest='bg_libs', default=[], help='Bam-files for bg-libraries or files with counts per gene')

    # Overwrite existing BG .dat files
    parser.add_argument('--use-precomp-bg-data', action='store_false', default=True, dest='overwrite_bg', help='Use existing bg_data.dat data')

    # BG collapsed
    parser.add_argument('--collapsed-bg', action='store_true', default=False, dest='bg_collapsed', help='bg-reads are collapsed')

    #Also load variants for background
    parser.add_argument('--bck-var', action='store_false', default=True, dest='only_coverage', help='Parse variants for background reads')

    # BG type
    parser.add_argument('--bg-type', action='store', dest='bg_type', help='Background type', choices=['None', 'Coverage', 'Coverage_bck'], default='Coverage_bck')

    # Transistion type
    #parser.add_argument('--trans-model', action='store', dest='tr_type', help='Transition type', choices=['binary', 'binary_bck', 'multi'], default='binary')

    # verbosity
    parser.add_argument('--verbosity', action='store', dest='verbosity', help='Verbosity: 0 (default) gives information of current state of site prediction, 1 gives aditional output on runtime and meomry consupmtiona and 2 shows selected internal variables', type=int, default=0)

    # save temporary results
    parser.add_argument('--save-tmp', action='store_true', default=False, dest='safe_tmp', help='Safe temporary results')

    # only predict sites using existing mode
    parser.add_argument('--pred-sites', action='store_true', default=False, dest='pred_sites', help='Only predict sites')

    # Likelihood treshold
    parser.add_argument('--thresh', action='store', dest='thresh', help='Likelihood threshold after which to stop the iterations', type=float)

    # max number of iterations
    parser.add_argument('--tol-log-like', action='store', dest='tol_lg_lik', help='tolerance for lok-likelihood', type=float, default = 10000.0)

    # max number of iterations
    parser.add_argument('--max-it', action='store', dest='max_it', help='Maximal number of iterations', type=int, default = 20)

    # max iterations for GLM
    parser.add_argument('--max-it-glm', action='store', dest='max_it_glm', help='Maximal number of iterations in GLM', type=int, default = 10)

    # Pseudo count for null state
    parser.add_argument('--pseudo', action='store', dest='pseudo_count', help='Pseudo count for null state', type=int)

    # Output directory
    parser.add_argument('--out-dir', action='store', dest='out_dir', help='Output directory for results')

    # Output directory
    parser.add_argument('--tmp-dir', action='store', default=None, dest='tmp_dir', help='Output directory for temporary results')

    # Number of genes to sample
    parser.add_argument('--gene-sample', action='store', dest='gene_sample', help='Nr of genes to sample', type=int, default = 100000)
    # Disable subsampling for parameter estimation
    parser.add_argument('--no-subsample', action='store_false', default=True, dest='subs', help='Disabaple subsampling for parameter estimations (Warning: Leads to slow estimation)')

    #Do not fit diagnostic events at SNP-Positions
    parser.add_argument('--filter-snps', action='store_true', default=False, dest='filter_snps', help='Do not fit diagnostic events at SNP-positions')

    #Criterion for definition of SNPs
    parser.add_argument('--snp-ratio', action='store', dest='snps_thresh', help='Ratio of reads showing the SNP', type=float, default = 0.2)
    parser.add_argument('--snp-abs-cov', action='store', dest='snps_min_cov', help='Absolute number of reads covering the SNP position', type=float, default = 10)

    #Number of mixture components for the diagnostic event model
    parser.add_argument('--nr_mix_comp', action='store', dest='nr_mix_comp', help='Number of diagnostic events mixture components', type=int, default = 1)

    #Diagnostic event model
    parser.add_argument('--diag_event_mod', action='store', dest='diag_event_mod', help='Diagnostic event model', choices=['DirchMult', 'DirchMultK'], default='DirchMultK')

    # Number of cores to use
    parser.add_argument('--nb-cores', action='store', dest='nb_proc', help='Number of cores o use', type=int, default = 1)

    #Mask miRNA positions
    parser.add_argument('--mask-miRNA', action='store_true', default=False, dest='mask_miRNA', help='Mask miRNA positions')

    #Ignore overlping gene regions for diagnostic event model
    parser.add_argument('--mask-ovrlp', action='store_true', default=True, dest='mask_ovrlp', help='Ignore overlping gene regions for diagnostic event model fitting')

    #Ignore diagnostic event model for scoring
    parser.add_argument('--ign-diag', action='store_true', default=False, dest='ign_diag', help='Ignore diagnostic event model for scoring')

    #Ignore GLM model for scoring
    parser.add_argument('--ign-GLM', action='store_true', default=False, dest='ign_GLM', help='Ignore GLM model for scoring')

    #Only predict, do no model fiting
    parser.add_argument('--only-pred', action='store_true', default=False, dest='only_pred', help='only predict the sites. No model fitting')

    #Estimate diagnostic events on background
    parser.add_argument('--diag-bg', action='store_true', default=False, dest='diag_bg', help='estimate diagnostic events for the background states on the background')

    #Estimate diagnostic events on background
    parser.add_argument('--emp-var', action='store_true', default=False, dest='emp_var', help='use the empirical variance if it larger than the expected variance')

    #Normalize class weights during glm fit
    parser.add_argument('--norm_class', action='store_true', default=False, dest='norm_class', help='Normalize class weights during glm fit')

    # reweight glm and diagnostic events
    parser.add_argument('--glm_weight', action='store', dest='glm_weight', help='weight of the glm score with respect to the diagnostic event score', type=float, default = -1.0)

    # max mismatches per read
    parser.add_argument('--max-mismatch', action='store', dest='max_mm', help='Maximal number of mismatches that is allowed per read (default: 2)', type=int, default = 2)

    # mask read ends fo diag event counting
    parser.add_argument('--mask_flank_mm', action='store', dest='mask_flank_variants', help='Do not consider mismatches in the N bp at the ends of reads for diagnostic event modelling (default: 3)', type=int, default = 3)

    # ignore reads where the ends map ouside of the genes
    parser.add_argument('--ign_out_rds', action='store_true', dest='ign_out_rds', help='ignore reads where the ends map ouside of the genes', default = False)

    # Do not model the diagnostic events
    parser.add_argument('--skip_diag_event_mdl', action='store_true', dest='skip_diag_event_mdl', help='Do not model the diagnostic events', default = False)

    # reweight glm and diagnostic events
    parser.add_argument('--fg_pen', action='store', dest='fg_pen', help='Penalty for fg during scoring', type=float, default = 0.0)

    # only consider reads on a given strand
    parser.add_argument('--rev_strand', action='store', dest='rev_strand', help='Only consider reads on the forward (0) or reverse strand (1) relative to the gene orientation', type=int, default = None)

    # only consider reads on a given strand
    parser.add_argument('--use_precomp_diagmod', action='store', dest='use_precomp_diagmod', help='Use a precomputed diagnostic event model (Stored in ', type=str, default = None)

    # mask read ends fo diag event counting
    parser.add_argument('--seed', action='store', default=None, dest='rnd_seed', help='Set a seed for the random number generators')

    # bonferroni cutoff
    parser.add_argument('--pv', action='store', dest='pv_cutoff', help='bonferroni corrected p-value cutoff for peaks in bed-file', type=float, default = 0.05)

    #Check if only sites should be predicted
    args = parser.parse_args()

    if args.pred_sites:
        pred_sites()
    elif args.command == 'generateDB':
        generateDB(args)
    elif args.command == 'parsingBG':
        parsingBG(args)
    elif args.command == 'parsingCLIP':
        parsingCLIP(args)
    else:
        #if not run omniCLIP
        run_omniCLIP(args)<|MERGE_RESOLUTION|>--- conflicted
+++ resolved
@@ -43,14 +43,9 @@
 import tools
 import trans
 
-<<<<<<< HEAD
 import CreateGeneAnnotDB
 
-##@profile
-#@profile
-=======
-
->>>>>>> f9c24e4f
+
 def run_omniCLIP(args):
     # Get the args
     args = parser.parse_args()
@@ -426,16 +421,9 @@
 
     return
 
-<<<<<<< HEAD
-##@profile
-#@profile
-def mask_miRNA_positions(Sequences, GeneAnnotation):
-    '''
-=======
 
 def mask_miRNA_positions(Sequences, GeneAnnotation):
     """
->>>>>>> f9c24e4f
     This function takes the sequences and
     the gene annotation and sets all counts in Sequences to zero that overlap
     miRNAs in the gene annotaion
@@ -495,14 +483,8 @@
     return Sequences
 
 
-<<<<<<< HEAD
-#@profile
-def mark_overlapping_positions(Sequences, GeneAnnotation):
-    '''
-=======
 def mark_overlapping_positions(Sequences, GeneAnnotation):
     """
->>>>>>> f9c24e4f
     This function takes the sequences and
     the gene annotation and adds to Sequences a track that indicates the overlaping regions
     """
@@ -557,11 +539,6 @@
     return Sequences
 
 
-<<<<<<< HEAD
-
-#@profile
-=======
->>>>>>> f9c24e4f
 def pred_sites(args, verbosity=1):
     # Get the args
 
@@ -648,20 +625,10 @@
     print('Done')
 
 
-<<<<<<< HEAD
-
-##@profile
-#@profile
-def PerformIteration(Sequences, Background, IterParameters, NrOfStates, First, NewPaths={}, verbosity=1):
-    '''
-    This function performs an iteration of the HMM algorithm
-    '''
-=======
 def PerformIteration(Sequences, Background, IterParameters, NrOfStates, First, NewPaths={}, verbosity=1):
     """
     This function performs an iteration of the HMM algorithm
     """
->>>>>>> f9c24e4f
     #unpack the Iteration parameters
     EmissionParameters = IterParameters[0]
     TransitionParameters = IterParameters[1]
@@ -727,12 +694,7 @@
         print(CurrLogLikelihood)
     return CurrLogLikelihood, NewIterParameters, First, NewPaths
 
-<<<<<<< HEAD
-##@profile
-#@profile
-=======
-
->>>>>>> f9c24e4f
+
 def FitEmissionParameters(Sequences, Background, NewPaths, OldEmissionParameters, First, verbosity=1):
     print('Fitting emission parameters')
     t = time.time()
@@ -850,11 +812,7 @@
         print('Done: Elapsed time: ' + str(time.time() - t))
     return NewEmissionParameters
 
-<<<<<<< HEAD
-#@profile
-=======
-
->>>>>>> f9c24e4f
+
 def add_pseudo_gene(Sequences, Background, NewPaths, PriorMatrix):
     pseudo_gene_names = ['Pseudo']
     nr_of_genes_to_gen = np.sum(PriorMatrix == 0)
@@ -884,18 +842,6 @@
 
     pseudo_gene_names = ['Pseudo']
     return Sequences, Background, NewPaths, pseudo_gene_names
-
-<<<<<<< HEAD
-#@profile
-def ComputeLikelihood(Sequences, IterParameters):
-    '''
-    This function computes the log-likelihood of the FitModel
-    '''
-    LogLikelihood = 0
-
-    return LogLikelihood
-=======
->>>>>>> f9c24e4f
 
 
 def generateDB(args):
